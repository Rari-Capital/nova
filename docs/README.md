<<<<<<< HEAD
# Nova

**Nova is a <u>set of contracts</u> & <u>network of relayers</u> that enable seamless <u>L1-L2 interop</u> a trustless and <u>composable</u> manner.**

<img width="500" style="float: right;" alt="Explainer" src="https://i.imgur.com/TbbAhLd.png">

- L2 contracts "request execution" of an L1 contract's function(s)

- L2 contracts provide a bounty which pays for the gas of execution on L1 + whatever upfront costs a relayer needs to endure.

- Relayers execute requests on L1 by calling the Nova "Execution Manager" contract with the calldata contracts on L2 give them.

- The execution manager will call the specified "strategy contract" which may send tokens up to L2 via a bridge.

- After executing a request, the Nova Execution Manager sends a confirmation up to L2 to unlock the bounty for the relayer.

**[Read our whitepaper/technical specification to learn more!](https://github.com/rari-capital/nova/blob/master/docs/spec.md)**

## L2_NovaRegistry

This is the primary contract users and contracts will be interacting with. L2 users/contracts can use this contract to [request execution of different strategies](#request-execution), [unlock their tokens](#unlock-tokens), [withdraw their tokens](#withdraw-tokens), and [speed up their requests](#speed-up-a-request).

Relayers will use this contract to view the latest requests, [receive tips for executing requests](#complete-execution-request) and [claim input tokens](#claim-input-tokens).

### Request execution

```solidity
/// @notice A token/amount pair that a relayer will need on L1 to execute the request (and will be returned to them on L2).
/// @param l2Token The token on L2 to transfer to the relayer upon a successful execution.
/// @param amount The amount of the `l2Token` to the relayer upon a successful execution (scaled by the `l2Token`'s decimals).
/// @dev Relayers may have to reference a registry/list of some sort to determine the equivalent L1 token they will need.
/// @dev The decimal scheme may not align between the L1 and L2 tokens, a relayer should check via off-chain logic.
struct InputToken {
    IERC20 l2Token;
    uint256 amount;
}

function requestExec(address strategy, bytes calldata l1calldata, uint256 gasLimit, uint256 gasPrice, uint256 tip, InputToken[] calldata inputTokens) public returns (bytes32 execHash)
```

- `strategy`: The address of the "strategy" contract on L1 a relayer should call with `l1calldata`.

- `l1calldata`: The abi encoded calldata a relayer should call the `strategy` with on L1.

- `gasLimit`: The gas limit a relayer should use on L1.

- `gasPrice`: The gas price a relayer should use on L1.

- `tip`: The additional wei to pay as a tip for any relayer that executes this request.

- `inputTokens`: An array of 5 or less token/amount pairs that a relayer will need on L1 to execute the request (and will be returned to them on L2).

- **`RETURN`: The "execHash" (unique identifier) for this request.**

This function allows a user/contract to request a strategy to be executed with specific calldata.

::: tip
This function may consume a fair bit of gas as it transfers multiple ERC20s at once.
:::

The caller must approve all `inputTokens` to the registry as well as approving enough WETH to pay for `(gasLimit * gasPrice) + tip`.

### Request execution with a timeout

```solidity
function requestExecWithTimeout(address strategy, bytes calldata l1calldata, uint256 gasLimit, uint256 gasPrice, uint256 tip, InputToken[] calldata inputTokens, uint256 autoUnlockDelay) external returns (bytes32 execHash)
```

- `strategy`: [See `requestExec`.](#request-execution)

- `l1calldata`: [See `requestExec`.](#request-execution)

- `gasLimit`: [See `requestExec`.](#request-execution)

- `gasPrice`: [See `requestExec`.](#request-execution)

- `tip`: [See `requestExec`.](#request-execution)

- `inputTokens`: [See `requestExec`.](#request-execution)

- `autoUnlockDelay`: [See `unlockTokens`.](#unlock-tokens)

- **`RETURN`: [See `requestExec`.](#request-execution)**

Behaves exactly like `requestExec` but also calls `unlockTokens` with `autoUnlockDelay` automatically.

::: warning
The user will still have to call `withdrawTokens` once the `autoUnlockDelay` timeout completes.
:::

This function is useful for strategies that are likely to cause hard reverts or not be executed for some reason.

### Unlock tokens

```solidity
function unlockTokens(bytes32 execHash, uint256 unlockDelaySeconds) public
```

- `execHash`: The unique hash of the request to unlock.

- `unlockDelaySeconds`: The delay in seconds until the creator can withdraw their tokens. Must be greater than or equal to `MIN_UNLOCK_DELAY_SECONDS`.

This function starts a countdown which lasts for `unlockDelaySeconds`. After the delay is passed a user is allowed to withdraw their tip/inputs via [`withdrawTokens`](#withdraw-tokens).

`msg.sender` must be the initiator of execution request the `execHash` links to.

::: tip
After `unlockTokens` is called the user must wait `unlockDelaySeconds` before calling `withdrawTokens` to get their tip, input tokens, etc back.
:::

::: warning
`unlockDelaySeconds` must be >=300 (5 minutes).
:::

A relayer can still execute the request associated with the `execHash` until `withdrawTokens` is called.

A user may call may not call `unlockTokens` a second time on the same `execHash`.

### Withdraw tokens

```solidity
function withdrawTokens(bytes32 execHash) external
```

- `execHash`: The unique hash of the request to withdraw from.

This function gives the request's creator their input tokens, tip, and gas payment back.

The creator of the request associated with `execHash` must call `unlockTokens` and wait the `unlockDelaySeconds` they specified before calling `withdrawTokens`.

Anyone may call this method on behalf of another user but the tokens will still go the creator of the request associated with the `execHash`.

### Speed up a request

```solidity
function speedUpRequest(bytes32 execHash, uint256 gasPrice) external returns (bytes32 newExecHash)
```

- `execHash`: The execHash of the request you wish to resubmit with a higher gas price.

- `gasPrice`: The updated gas price to use for the resubmitted request in wei.

- **`RETURN`: The "newExecHash" (unique identifier) for the resubmitted request.**

`speedUpRequest` allows a user/contract to increase the gas price for their request without having to `cancel`, `withdraw` and call `requestExec` again.

Calling this function will initiate a 5 minute delay before disabling the request associated with `execHash` (this is known as the "uncled" request) and enabling an updated version of the request (this is known as the resubmitted request which is returned as `newExecHash`).

The caller must be the creator of the `execHash` and must also approve enough extra WETH to pay for the increased gas costs: `(newGasPrice - previousGasPrice) * gasLimit`.

::: danger
A relayer can still execute the uncled request associated with the `execHash` up until the delay has passed.
:::

If a relayer executes the uncled request before the delay has passed the resubmitted request will not be executable after the delay.

### Relock tokens

```solidity
function relockTokens(bytes32 execHash) external
```

- `execHash`: The unique hash of the request which has an unlock scheduled.

Cancels a scheduled unlock triggered via [`unlockTokens`](#unlock-tokens).

The caller must be the creator of the request.

### Claim input tokens

```solidity
function claimInputTokens(bytes32 execHash) external
```

- `execHash`: The hash of the executed request.

Claims input tokens earned from executing a request. Request creators must also call this function if their request reverted to claim their input tokens (as input tokens are not sent to relayers if the request reverts).

::: tip
This function may consume a fair bit of gas as it transfers multiple ERC20s at once.
:::

Anyone may call this function, but the tokens will be sent to the proper input token recipient (either the l2Recpient specified by the executor or the creator).

### Check if tokens are removed

```solidity
function areTokensRemoved(bytes32 execHash) public view returns (bool tokensRemoved, uint256 changeTimestamp)
```

- `execHash`: The unique identifier for the request to check.

- **`RETURN`: Tuple of 2 values (are tokens removed, when that may change). `changeTimestamp` will be 0 if no removal/addition is scheduled to occur.**

::: tip
Relayers should call this function before trying to execute a request in the registry.
:::

Checks if the request has had its tokens removed. Returns if the tokens have been removed along with a timestamp of when they may be added or removed.

- Tokens may start out removed, if so `tokensRemoved` will be true and `changeTimestamp` will be in the future and represent when tokens will be added. If this is the case you know the request is a resubmitted request created via [`speedUpRequest`](#speed-up-a-request).

- Tokens may be scheduled to be removed, if so `tokensRemoved` will be false and `changeTimestamp` will be in the future and represent when the tokens will be removed. If this is the case you know the request is an uncled request— updated via [`speedUpRequest`](#speed-up-a-request).

- Tokens may be already removed or added, in which case `changeTimestamp` will be 0.

### Check if tokens are unlocked

```solidity
function areTokensUnlocked(bytes32 execHash) public view returns (bool unlocked, uint256 changeTimestamp)
```

- `execHash`: The unique identifier for the request to check.

- **`RETURN`: Tuple of 2 values (is unlocked, when that may change). `changeTimestamp` will be 0 if no future unlock is scheduled.**

::: tip
Relayers should call this function before trying to execute a request in the registry.
:::

Checks if the request is scheduled to have its tokens unlocked. Returns if tokens are unlocked yet along with a timestamp of when they are scheduled to be unlocked (if the creator has called `unlockTokens`).

### Complete execution request

```solidity
function execCompleted(bytes32 execHash, address rewardRecipient, uint256 gasUsed, bool reverted) external onlyXDomainMessageFromNovaExecutionManager
```

::: danger NOT DIRECTLY CALLABLE
This function can only be called via a message relayed from cross domain messenger with the L1 origin being the `L1_NovaExecutionManager` contract.
:::

The `execHash` gets computed by the `L1_NovaExecutionManager` like so: `keccak256(abi.encodePacked(nonce, strategy, l1calldata, gasPrice))` and is used to ensure the right calldata **(and gas price)** was used on L1.

Once the registry verifies that the `execHash` was previously registered (meaning this execution was valid) and tokens are not removed:

- It will find this `execHash` in the registry's storage and retrieve the `gasPrice` and tip/inputToken information associated with this execHash.

- It will first pay for the gas cost of L1 execution by calculating the ETH to send to the `relayer` using `(gasLimit > gasUsed ? gasUsed : gasLimit) * gasPrice`. Any remaining ETH will be sent back to the user who requested execution (just like how gas is refunded on L1 if the gas limit exceeds gas used).

- It will then send the `rewardRecipient` the tip. If the request reverted, the recipient will only recieve 70% of the tip and the creator will be refunded the remaining 30%. **This is to incentivize relayers to act honestly.**

- If the request did not revert, the `rewardRecipient` will be marked as the input token recipient for this request so they can claim the input tokens via [`claimInputTokens`](#claim-input-tokens). If the request reverted the creator of the request will be marked as the input token recipient.

Lastly it will mark `execHash` as executed so it cannot be executed again.

### Get request info

There are quite a few public functions to get details about a request.

They are all implemented as public mappings (which generate a function with the mapping's name which takes its key as a parameter and returns what the key maps to):

```solidity
/// @notice Maps execHashes to the creator of each request.
mapping(bytes32 => address) public getRequestCreator;

/// @notice Maps execHashes to the address of the strategy associated with the request.
mapping(bytes32 => address) public getRequestStrategy;

/// @notice Maps execHashes to the calldata associated with the request.
mapping(bytes32 => bytes) public getRequestCalldata;

/// @notice Maps execHashes to the gas limit a relayer should use to execute the request.
mapping(bytes32 => uint64) public getRequestGasLimit;

/// @notice Maps execHashes to the gas price a relayer must use to execute the request.
mapping(bytes32 => uint256) public getRequestGasPrice;

/// @notice Maps execHashes to the additional tip in wei relayers will receive for executing them.
mapping(bytes32 => uint256) public getRequestTip;
```

---

## L1_NovaExecutionManager

Users on L2 never need to interact with this contract. This contract is to facilitate the execution of requests and send messages to unlock input tokens/tip for relayers/relayers (post-execution).

Strategy contracts may wish to call back into this contract to trigger a [hard revert](#trigger-hard-revert), [get the current execHash](#get-the-current-exechash) or [transfer tokens from the relayer](#transfer-tokens-from-the-relayer).

### Execute Request

```solidity
function exec(uint256 nonce, address strategy, bytes memory l1calldata, address l2Recipient) public
```

This function calls the `strategy` address with the specified `l1calldata`.

The call to `strategy` is wrapped in a try-catch block:

- If the call reverts and the revert message is `__NOVA__HARD__REVERT__`, **`exec` will revert immediately (no message to L2 will be sent).**
  - [This is called a HARD REVERT.](#execute-request)
  - Strategy contracts should only **hard revert** if the relayer has not properly set up the execution context (like not approving the right amount input of tokens, etc)
- If the call reverts and the revert message is empty or is not `__NOVA__HARD__REVERT__`, **`exec` will continue with sending a message to L2.**
  - [This is called a SOFT REVERT.](#execute-request)
  - If a strategy **soft reverts**, the `inputTokens` for the request will **not be sent** to the relayer and **only 70% of the tip** will be sent (instead of the usual 100%). The **30% tip penalty** is to prevent relayers from attempting to cause or wait for soft reverts and **act in good faith** instead.

This function also keeps track of how much gas is consumed by the strategy and `exec` itself.

Once the strategy is executed this function sends a cross domain message to call [`execCompleted`](#complete-execution-request) on the registry.

### Trigger Hard Revert

```solidity
function hardRevert() external
```

Convenience function that simply runs `revert("__NOVA__HARD__REVERT__")`.

### Get The Current ExecHash

```solidity
function currentExecHash() external view returns (bytes32)
```

This function returns the execHash computed from the current call to `exec`. Strategy contracts may wish to call this function to send messages up to L2 with and tag them with the current execHash.

### Get The Current Relayer

```solidity
function currentRelayer() external view returns (address)
```

This function returns the current "relayer" (address that made the current call to `exec`). Strategy contrats may wish to call this function to ensure only a trusted party is able to execute the strategy or to release additional rewards for the relayer, etc.

### Transfer Tokens From The Relayer

```solidity
function transferFromRelayer(address token, uint256 amount) external
```

This function transfers tokens the calling relayer (the account that called `exec`/`execWithRecipient`) has approved to the execution manager to the currently executing `strategy`.

::: danger
Only the currently executing `strategy` can call this function.
:::

This function will trigger a [HARD REVERT](#execute-request) if the relayer executing the current strategy has not approved at least `amount` of `token` to the `L1_NovaExecutionManager` (like `safeTransferFrom`).

## Example Integration(s)

### Uniswap/Sushiswap

To integrate **Uniswap/Sushiswap** we only need to write one custom contract (a Strategy contract on L1).

- This strategy would have all the same methods as the Uniswap router has
- The `to` parameter of the strategy's methods would be hijacked and not passed into the Uniswap router.
  - The `to` param will be used as the recipient of the tokens on L2.
  - The Uniswap router will be told to send the output tokens back to the `Nova_UniswapStrategy` contract (so it can send them up to L2 via the bridge)
- Each of the methods would require that a relayer approve the tokens necessary for the swap to the `L1_NovaExecutionManager`
- The method would call `transferFromRelayer` to get the input tokens from the relayer and then perform the corresponding method call on the Uniswap router.
- The method would then send the output tokens through an Optimism token bridge to the `to` address.

**Here's what one of those wrapped router functions in the Strategy contract would look like:**

```solidity
function swapExactTokensForTokens(
  uint256 amountIn,
  uint256 amountOutMin,
  address[] calldata path,
  address to,
  uint256 deadline
) external {
  ERC20 input = ERC20(path[0]);
  ERC20 output = ERC20(path[path.length - 1]);

  // Transfer in tokens from the relayer.
  L1_NovaExecutionManager(msg.sender).transferFromRelayer(input, amountIn);

  // Approve the input tokens to the uniswapRouter
  input.approve(address(uniswapRouter), amountIn);

  // Perform the swap
  uniswapRouter.swapExactTokensForTokens(
    amountIn,
    amountOutMin,
    path,
    address(this),
    deadline
  );
  uint256 outputAmount = output.balanceOf(address(this));

  // Approve the output tokens to the token bridge
  output.approve(address(optimismTokenBridge), outputAmount);
  // Send the tokens up to L2 with the recipient being the `to` param
  optimismTokenBridge.depositAsERC20(address(output), to, outputAmount);
}

```
=======
WIP
>>>>>>> 480cd48b
<|MERGE_RESOLUTION|>--- conflicted
+++ resolved
@@ -1,393 +1 @@
-<<<<<<< HEAD
-# Nova
-
-**Nova is a <u>set of contracts</u> & <u>network of relayers</u> that enable seamless <u>L1-L2 interop</u> a trustless and <u>composable</u> manner.**
-
-<img width="500" style="float: right;" alt="Explainer" src="https://i.imgur.com/TbbAhLd.png">
-
-- L2 contracts "request execution" of an L1 contract's function(s)
-
-- L2 contracts provide a bounty which pays for the gas of execution on L1 + whatever upfront costs a relayer needs to endure.
-
-- Relayers execute requests on L1 by calling the Nova "Execution Manager" contract with the calldata contracts on L2 give them.
-
-- The execution manager will call the specified "strategy contract" which may send tokens up to L2 via a bridge.
-
-- After executing a request, the Nova Execution Manager sends a confirmation up to L2 to unlock the bounty for the relayer.
-
-**[Read our whitepaper/technical specification to learn more!](https://github.com/rari-capital/nova/blob/master/docs/spec.md)**
-
-## L2_NovaRegistry
-
-This is the primary contract users and contracts will be interacting with. L2 users/contracts can use this contract to [request execution of different strategies](#request-execution), [unlock their tokens](#unlock-tokens), [withdraw their tokens](#withdraw-tokens), and [speed up their requests](#speed-up-a-request).
-
-Relayers will use this contract to view the latest requests, [receive tips for executing requests](#complete-execution-request) and [claim input tokens](#claim-input-tokens).
-
-### Request execution
-
-```solidity
-/// @notice A token/amount pair that a relayer will need on L1 to execute the request (and will be returned to them on L2).
-/// @param l2Token The token on L2 to transfer to the relayer upon a successful execution.
-/// @param amount The amount of the `l2Token` to the relayer upon a successful execution (scaled by the `l2Token`'s decimals).
-/// @dev Relayers may have to reference a registry/list of some sort to determine the equivalent L1 token they will need.
-/// @dev The decimal scheme may not align between the L1 and L2 tokens, a relayer should check via off-chain logic.
-struct InputToken {
-    IERC20 l2Token;
-    uint256 amount;
-}
-
-function requestExec(address strategy, bytes calldata l1calldata, uint256 gasLimit, uint256 gasPrice, uint256 tip, InputToken[] calldata inputTokens) public returns (bytes32 execHash)
-```
-
-- `strategy`: The address of the "strategy" contract on L1 a relayer should call with `l1calldata`.
-
-- `l1calldata`: The abi encoded calldata a relayer should call the `strategy` with on L1.
-
-- `gasLimit`: The gas limit a relayer should use on L1.
-
-- `gasPrice`: The gas price a relayer should use on L1.
-
-- `tip`: The additional wei to pay as a tip for any relayer that executes this request.
-
-- `inputTokens`: An array of 5 or less token/amount pairs that a relayer will need on L1 to execute the request (and will be returned to them on L2).
-
-- **`RETURN`: The "execHash" (unique identifier) for this request.**
-
-This function allows a user/contract to request a strategy to be executed with specific calldata.
-
-::: tip
-This function may consume a fair bit of gas as it transfers multiple ERC20s at once.
-:::
-
-The caller must approve all `inputTokens` to the registry as well as approving enough WETH to pay for `(gasLimit * gasPrice) + tip`.
-
-### Request execution with a timeout
-
-```solidity
-function requestExecWithTimeout(address strategy, bytes calldata l1calldata, uint256 gasLimit, uint256 gasPrice, uint256 tip, InputToken[] calldata inputTokens, uint256 autoUnlockDelay) external returns (bytes32 execHash)
-```
-
-- `strategy`: [See `requestExec`.](#request-execution)
-
-- `l1calldata`: [See `requestExec`.](#request-execution)
-
-- `gasLimit`: [See `requestExec`.](#request-execution)
-
-- `gasPrice`: [See `requestExec`.](#request-execution)
-
-- `tip`: [See `requestExec`.](#request-execution)
-
-- `inputTokens`: [See `requestExec`.](#request-execution)
-
-- `autoUnlockDelay`: [See `unlockTokens`.](#unlock-tokens)
-
-- **`RETURN`: [See `requestExec`.](#request-execution)**
-
-Behaves exactly like `requestExec` but also calls `unlockTokens` with `autoUnlockDelay` automatically.
-
-::: warning
-The user will still have to call `withdrawTokens` once the `autoUnlockDelay` timeout completes.
-:::
-
-This function is useful for strategies that are likely to cause hard reverts or not be executed for some reason.
-
-### Unlock tokens
-
-```solidity
-function unlockTokens(bytes32 execHash, uint256 unlockDelaySeconds) public
-```
-
-- `execHash`: The unique hash of the request to unlock.
-
-- `unlockDelaySeconds`: The delay in seconds until the creator can withdraw their tokens. Must be greater than or equal to `MIN_UNLOCK_DELAY_SECONDS`.
-
-This function starts a countdown which lasts for `unlockDelaySeconds`. After the delay is passed a user is allowed to withdraw their tip/inputs via [`withdrawTokens`](#withdraw-tokens).
-
-`msg.sender` must be the initiator of execution request the `execHash` links to.
-
-::: tip
-After `unlockTokens` is called the user must wait `unlockDelaySeconds` before calling `withdrawTokens` to get their tip, input tokens, etc back.
-:::
-
-::: warning
-`unlockDelaySeconds` must be >=300 (5 minutes).
-:::
-
-A relayer can still execute the request associated with the `execHash` until `withdrawTokens` is called.
-
-A user may call may not call `unlockTokens` a second time on the same `execHash`.
-
-### Withdraw tokens
-
-```solidity
-function withdrawTokens(bytes32 execHash) external
-```
-
-- `execHash`: The unique hash of the request to withdraw from.
-
-This function gives the request's creator their input tokens, tip, and gas payment back.
-
-The creator of the request associated with `execHash` must call `unlockTokens` and wait the `unlockDelaySeconds` they specified before calling `withdrawTokens`.
-
-Anyone may call this method on behalf of another user but the tokens will still go the creator of the request associated with the `execHash`.
-
-### Speed up a request
-
-```solidity
-function speedUpRequest(bytes32 execHash, uint256 gasPrice) external returns (bytes32 newExecHash)
-```
-
-- `execHash`: The execHash of the request you wish to resubmit with a higher gas price.
-
-- `gasPrice`: The updated gas price to use for the resubmitted request in wei.
-
-- **`RETURN`: The "newExecHash" (unique identifier) for the resubmitted request.**
-
-`speedUpRequest` allows a user/contract to increase the gas price for their request without having to `cancel`, `withdraw` and call `requestExec` again.
-
-Calling this function will initiate a 5 minute delay before disabling the request associated with `execHash` (this is known as the "uncled" request) and enabling an updated version of the request (this is known as the resubmitted request which is returned as `newExecHash`).
-
-The caller must be the creator of the `execHash` and must also approve enough extra WETH to pay for the increased gas costs: `(newGasPrice - previousGasPrice) * gasLimit`.
-
-::: danger
-A relayer can still execute the uncled request associated with the `execHash` up until the delay has passed.
-:::
-
-If a relayer executes the uncled request before the delay has passed the resubmitted request will not be executable after the delay.
-
-### Relock tokens
-
-```solidity
-function relockTokens(bytes32 execHash) external
-```
-
-- `execHash`: The unique hash of the request which has an unlock scheduled.
-
-Cancels a scheduled unlock triggered via [`unlockTokens`](#unlock-tokens).
-
-The caller must be the creator of the request.
-
-### Claim input tokens
-
-```solidity
-function claimInputTokens(bytes32 execHash) external
-```
-
-- `execHash`: The hash of the executed request.
-
-Claims input tokens earned from executing a request. Request creators must also call this function if their request reverted to claim their input tokens (as input tokens are not sent to relayers if the request reverts).
-
-::: tip
-This function may consume a fair bit of gas as it transfers multiple ERC20s at once.
-:::
-
-Anyone may call this function, but the tokens will be sent to the proper input token recipient (either the l2Recpient specified by the executor or the creator).
-
-### Check if tokens are removed
-
-```solidity
-function areTokensRemoved(bytes32 execHash) public view returns (bool tokensRemoved, uint256 changeTimestamp)
-```
-
-- `execHash`: The unique identifier for the request to check.
-
-- **`RETURN`: Tuple of 2 values (are tokens removed, when that may change). `changeTimestamp` will be 0 if no removal/addition is scheduled to occur.**
-
-::: tip
-Relayers should call this function before trying to execute a request in the registry.
-:::
-
-Checks if the request has had its tokens removed. Returns if the tokens have been removed along with a timestamp of when they may be added or removed.
-
-- Tokens may start out removed, if so `tokensRemoved` will be true and `changeTimestamp` will be in the future and represent when tokens will be added. If this is the case you know the request is a resubmitted request created via [`speedUpRequest`](#speed-up-a-request).
-
-- Tokens may be scheduled to be removed, if so `tokensRemoved` will be false and `changeTimestamp` will be in the future and represent when the tokens will be removed. If this is the case you know the request is an uncled request— updated via [`speedUpRequest`](#speed-up-a-request).
-
-- Tokens may be already removed or added, in which case `changeTimestamp` will be 0.
-
-### Check if tokens are unlocked
-
-```solidity
-function areTokensUnlocked(bytes32 execHash) public view returns (bool unlocked, uint256 changeTimestamp)
-```
-
-- `execHash`: The unique identifier for the request to check.
-
-- **`RETURN`: Tuple of 2 values (is unlocked, when that may change). `changeTimestamp` will be 0 if no future unlock is scheduled.**
-
-::: tip
-Relayers should call this function before trying to execute a request in the registry.
-:::
-
-Checks if the request is scheduled to have its tokens unlocked. Returns if tokens are unlocked yet along with a timestamp of when they are scheduled to be unlocked (if the creator has called `unlockTokens`).
-
-### Complete execution request
-
-```solidity
-function execCompleted(bytes32 execHash, address rewardRecipient, uint256 gasUsed, bool reverted) external onlyXDomainMessageFromNovaExecutionManager
-```
-
-::: danger NOT DIRECTLY CALLABLE
-This function can only be called via a message relayed from cross domain messenger with the L1 origin being the `L1_NovaExecutionManager` contract.
-:::
-
-The `execHash` gets computed by the `L1_NovaExecutionManager` like so: `keccak256(abi.encodePacked(nonce, strategy, l1calldata, gasPrice))` and is used to ensure the right calldata **(and gas price)** was used on L1.
-
-Once the registry verifies that the `execHash` was previously registered (meaning this execution was valid) and tokens are not removed:
-
-- It will find this `execHash` in the registry's storage and retrieve the `gasPrice` and tip/inputToken information associated with this execHash.
-
-- It will first pay for the gas cost of L1 execution by calculating the ETH to send to the `relayer` using `(gasLimit > gasUsed ? gasUsed : gasLimit) * gasPrice`. Any remaining ETH will be sent back to the user who requested execution (just like how gas is refunded on L1 if the gas limit exceeds gas used).
-
-- It will then send the `rewardRecipient` the tip. If the request reverted, the recipient will only recieve 70% of the tip and the creator will be refunded the remaining 30%. **This is to incentivize relayers to act honestly.**
-
-- If the request did not revert, the `rewardRecipient` will be marked as the input token recipient for this request so they can claim the input tokens via [`claimInputTokens`](#claim-input-tokens). If the request reverted the creator of the request will be marked as the input token recipient.
-
-Lastly it will mark `execHash` as executed so it cannot be executed again.
-
-### Get request info
-
-There are quite a few public functions to get details about a request.
-
-They are all implemented as public mappings (which generate a function with the mapping's name which takes its key as a parameter and returns what the key maps to):
-
-```solidity
-/// @notice Maps execHashes to the creator of each request.
-mapping(bytes32 => address) public getRequestCreator;
-
-/// @notice Maps execHashes to the address of the strategy associated with the request.
-mapping(bytes32 => address) public getRequestStrategy;
-
-/// @notice Maps execHashes to the calldata associated with the request.
-mapping(bytes32 => bytes) public getRequestCalldata;
-
-/// @notice Maps execHashes to the gas limit a relayer should use to execute the request.
-mapping(bytes32 => uint64) public getRequestGasLimit;
-
-/// @notice Maps execHashes to the gas price a relayer must use to execute the request.
-mapping(bytes32 => uint256) public getRequestGasPrice;
-
-/// @notice Maps execHashes to the additional tip in wei relayers will receive for executing them.
-mapping(bytes32 => uint256) public getRequestTip;
-```
-
----
-
-## L1_NovaExecutionManager
-
-Users on L2 never need to interact with this contract. This contract is to facilitate the execution of requests and send messages to unlock input tokens/tip for relayers/relayers (post-execution).
-
-Strategy contracts may wish to call back into this contract to trigger a [hard revert](#trigger-hard-revert), [get the current execHash](#get-the-current-exechash) or [transfer tokens from the relayer](#transfer-tokens-from-the-relayer).
-
-### Execute Request
-
-```solidity
-function exec(uint256 nonce, address strategy, bytes memory l1calldata, address l2Recipient) public
-```
-
-This function calls the `strategy` address with the specified `l1calldata`.
-
-The call to `strategy` is wrapped in a try-catch block:
-
-- If the call reverts and the revert message is `__NOVA__HARD__REVERT__`, **`exec` will revert immediately (no message to L2 will be sent).**
-  - [This is called a HARD REVERT.](#execute-request)
-  - Strategy contracts should only **hard revert** if the relayer has not properly set up the execution context (like not approving the right amount input of tokens, etc)
-- If the call reverts and the revert message is empty or is not `__NOVA__HARD__REVERT__`, **`exec` will continue with sending a message to L2.**
-  - [This is called a SOFT REVERT.](#execute-request)
-  - If a strategy **soft reverts**, the `inputTokens` for the request will **not be sent** to the relayer and **only 70% of the tip** will be sent (instead of the usual 100%). The **30% tip penalty** is to prevent relayers from attempting to cause or wait for soft reverts and **act in good faith** instead.
-
-This function also keeps track of how much gas is consumed by the strategy and `exec` itself.
-
-Once the strategy is executed this function sends a cross domain message to call [`execCompleted`](#complete-execution-request) on the registry.
-
-### Trigger Hard Revert
-
-```solidity
-function hardRevert() external
-```
-
-Convenience function that simply runs `revert("__NOVA__HARD__REVERT__")`.
-
-### Get The Current ExecHash
-
-```solidity
-function currentExecHash() external view returns (bytes32)
-```
-
-This function returns the execHash computed from the current call to `exec`. Strategy contracts may wish to call this function to send messages up to L2 with and tag them with the current execHash.
-
-### Get The Current Relayer
-
-```solidity
-function currentRelayer() external view returns (address)
-```
-
-This function returns the current "relayer" (address that made the current call to `exec`). Strategy contrats may wish to call this function to ensure only a trusted party is able to execute the strategy or to release additional rewards for the relayer, etc.
-
-### Transfer Tokens From The Relayer
-
-```solidity
-function transferFromRelayer(address token, uint256 amount) external
-```
-
-This function transfers tokens the calling relayer (the account that called `exec`/`execWithRecipient`) has approved to the execution manager to the currently executing `strategy`.
-
-::: danger
-Only the currently executing `strategy` can call this function.
-:::
-
-This function will trigger a [HARD REVERT](#execute-request) if the relayer executing the current strategy has not approved at least `amount` of `token` to the `L1_NovaExecutionManager` (like `safeTransferFrom`).
-
-## Example Integration(s)
-
-### Uniswap/Sushiswap
-
-To integrate **Uniswap/Sushiswap** we only need to write one custom contract (a Strategy contract on L1).
-
-- This strategy would have all the same methods as the Uniswap router has
-- The `to` parameter of the strategy's methods would be hijacked and not passed into the Uniswap router.
-  - The `to` param will be used as the recipient of the tokens on L2.
-  - The Uniswap router will be told to send the output tokens back to the `Nova_UniswapStrategy` contract (so it can send them up to L2 via the bridge)
-- Each of the methods would require that a relayer approve the tokens necessary for the swap to the `L1_NovaExecutionManager`
-- The method would call `transferFromRelayer` to get the input tokens from the relayer and then perform the corresponding method call on the Uniswap router.
-- The method would then send the output tokens through an Optimism token bridge to the `to` address.
-
-**Here's what one of those wrapped router functions in the Strategy contract would look like:**
-
-```solidity
-function swapExactTokensForTokens(
-  uint256 amountIn,
-  uint256 amountOutMin,
-  address[] calldata path,
-  address to,
-  uint256 deadline
-) external {
-  ERC20 input = ERC20(path[0]);
-  ERC20 output = ERC20(path[path.length - 1]);
-
-  // Transfer in tokens from the relayer.
-  L1_NovaExecutionManager(msg.sender).transferFromRelayer(input, amountIn);
-
-  // Approve the input tokens to the uniswapRouter
-  input.approve(address(uniswapRouter), amountIn);
-
-  // Perform the swap
-  uniswapRouter.swapExactTokensForTokens(
-    amountIn,
-    amountOutMin,
-    path,
-    address(this),
-    deadline
-  );
-  uint256 outputAmount = output.balanceOf(address(this));
-
-  // Approve the output tokens to the token bridge
-  output.approve(address(optimismTokenBridge), outputAmount);
-  // Send the tokens up to L2 with the recipient being the `to` param
-  optimismTokenBridge.depositAsERC20(address(output), to, outputAmount);
-}
-
-```
-=======
-WIP
->>>>>>> 480cd48b
+WIP