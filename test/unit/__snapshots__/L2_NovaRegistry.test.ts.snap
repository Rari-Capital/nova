// Jest Snapshot v1, https://goo.gl/fbAQLP

exports[`L2_NovaRegistry claimInputTokens allows claiming input tokens for a reverted request 1`] = `63840`;

exports[`L2_NovaRegistry claimInputTokens allows claiming input tokens for an executed request 1`] = `80940`;

exports[`L2_NovaRegistry execCompleted allows completing a request that overflows gas usage 1`] = `81282`;

exports[`L2_NovaRegistry execCompleted allows completing a request with input tokens 1`] = `87968`;

exports[`L2_NovaRegistry execCompleted allows completing a resubmitted request 1`] = `92157`;

exports[`L2_NovaRegistry execCompleted allows completing a reverted request with input tokens 1`] = `87950`;

exports[`L2_NovaRegistry execCompleted allows completing a simple request 1`] = `87968`;

exports[`L2_NovaRegistry execCompleted allows completing an uncled request before it dies 1`] = `85608`;

exports[`L2_NovaRegistry relockTokens allows relocking tokens 1`] = `34715`;

<<<<<<< HEAD
exports[`L2_NovaRegistry requestExec allows a simple request with 2 input tokens 1`] = `333744`;

exports[`L2_NovaRegistry requestExec allows making a simple request 1`] = `206050`;

exports[`L2_NovaRegistry requestExec allows making a simple request with one input token 1`] = `297842`;

exports[`L2_NovaRegistry requestExecWithTimeout should allow a simple request with minimum timeout 1`] = `200164`;
=======
exports[`L2_NovaRegistry requestExec allows a simple request with 2 input tokens 1`] = `336060`;

exports[`L2_NovaRegistry requestExec allows making a simple request 1`] = `208366`;

exports[`L2_NovaRegistry requestExec allows making a simple request with one input token 1`] = `300158`;

exports[`L2_NovaRegistry requestExecWithTimeout should allow a simple request with minimum timeout 1`] = `202661`;
>>>>>>> c1747889

exports[`L2_NovaRegistry speedUpRequest allows speeding up a request scheduled to unlock after switch 1`] = `235961`;

exports[`L2_NovaRegistry speedUpRequest allows speeding up a simple request 1`] = `235950`;

exports[`L2_NovaRegistry unlockTokens allows unlocking a valid request 1`] = `57226`;

exports[`L2_NovaRegistry unlockTokens allows unlocking a valid request with input tokens 1`] = `57226`;

<<<<<<< HEAD
exports[`L2_NovaRegistry withdrawTokens allows withdrawing from a request with input tokens 1`] = `103635`;

exports[`L2_NovaRegistry withdrawTokens allows withdrawing tokens from a simple request 1`] = `72986`;
=======
exports[`L2_NovaRegistry withdrawTokens allows withdrawing from a request with input tokens 1`] = `106221`;

exports[`L2_NovaRegistry withdrawTokens allows withdrawing tokens from a simple request 1`] = `75572`;
>>>>>>> c1747889
<|MERGE_RESOLUTION|>--- conflicted
+++ resolved
@@ -18,23 +18,13 @@
 
 exports[`L2_NovaRegistry relockTokens allows relocking tokens 1`] = `34715`;
 
-<<<<<<< HEAD
-exports[`L2_NovaRegistry requestExec allows a simple request with 2 input tokens 1`] = `333744`;
+exports[`L2_NovaRegistry requestExec allows a simple request with 2 input tokens 1`] = `333722`;
 
-exports[`L2_NovaRegistry requestExec allows making a simple request 1`] = `206050`;
+exports[`L2_NovaRegistry requestExec allows making a simple request 1`] = `206028`;
 
-exports[`L2_NovaRegistry requestExec allows making a simple request with one input token 1`] = `297842`;
+exports[`L2_NovaRegistry requestExec allows making a simple request with one input token 1`] = `297820`;
 
-exports[`L2_NovaRegistry requestExecWithTimeout should allow a simple request with minimum timeout 1`] = `200164`;
-=======
-exports[`L2_NovaRegistry requestExec allows a simple request with 2 input tokens 1`] = `336060`;
-
-exports[`L2_NovaRegistry requestExec allows making a simple request 1`] = `208366`;
-
-exports[`L2_NovaRegistry requestExec allows making a simple request with one input token 1`] = `300158`;
-
-exports[`L2_NovaRegistry requestExecWithTimeout should allow a simple request with minimum timeout 1`] = `202661`;
->>>>>>> c1747889
+exports[`L2_NovaRegistry requestExecWithTimeout should allow a simple request with minimum timeout 1`] = `200323`;
 
 exports[`L2_NovaRegistry speedUpRequest allows speeding up a request scheduled to unlock after switch 1`] = `235961`;
 
@@ -44,12 +34,6 @@
 
 exports[`L2_NovaRegistry unlockTokens allows unlocking a valid request with input tokens 1`] = `57226`;
 
-<<<<<<< HEAD
-exports[`L2_NovaRegistry withdrawTokens allows withdrawing from a request with input tokens 1`] = `103635`;
+exports[`L2_NovaRegistry withdrawTokens allows withdrawing from a request with input tokens 1`] = `103883`;
 
-exports[`L2_NovaRegistry withdrawTokens allows withdrawing tokens from a simple request 1`] = `72986`;
-=======
-exports[`L2_NovaRegistry withdrawTokens allows withdrawing from a request with input tokens 1`] = `106221`;
-
-exports[`L2_NovaRegistry withdrawTokens allows withdrawing tokens from a simple request 1`] = `75572`;
->>>>>>> c1747889
+exports[`L2_NovaRegistry withdrawTokens allows withdrawing tokens from a simple request 1`] = `73234`;