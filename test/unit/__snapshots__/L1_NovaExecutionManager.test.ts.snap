--- conflicted
+++ resolved
@@ -1,26 +1,14 @@
 // Jest Snapshot v1, https://goo.gl/fbAQLP
 
-<<<<<<< HEAD
-exports[`L1_NovaExecutionManager exec/execWithRecipient should not revert due to a hard revert triggered by a SAFE strategy 1`] = `49205`;
+exports[`L1_NovaExecutionManager exec should not revert due to a hard revert triggered by a SAFE strategy 1`] = `49205`;
 
-exports[`L1_NovaExecutionManager exec/execWithRecipient should not revert due to a hard revert triggered by an UNKNOWN strategy 1`] = `52005`;
+exports[`L1_NovaExecutionManager exec should not revert due to a hard revert triggered by an UNKNOWN strategy 1`] = `52005`;
 
-exports[`L1_NovaExecutionManager exec/execWithRecipient should not revert due to a soft revert 1`] = `46137`;
+exports[`L1_NovaExecutionManager exec should not revert due to a soft revert 1`] = `46137`;
 
-exports[`L1_NovaExecutionManager exec/execWithRecipient should properly execute a minimal exec 1`] = `45310`;
+exports[`L1_NovaExecutionManager exec should properly execute a minimal exec 1`] = `45310`;
 
-exports[`L1_NovaExecutionManager exec/execWithRecipient should properly execute a stateful exec 1`] = `50346`;
-=======
-exports[`L1_NovaExecutionManager exec should not revert due to a hard revert triggered by a SAFE strategy 1`] = `49228`;
-
-exports[`L1_NovaExecutionManager exec should not revert due to a hard revert triggered by an UNKNOWN strategy 1`] = `52028`;
-
-exports[`L1_NovaExecutionManager exec should not revert due to a soft revert 1`] = `46160`;
-
-exports[`L1_NovaExecutionManager exec should properly execute a minimal exec 1`] = `45333`;
-
-exports[`L1_NovaExecutionManager exec should properly execute a stateful exec 1`] = `50369`;
->>>>>>> c05ab531
+exports[`L1_NovaExecutionManager exec should properly execute a stateful exec 1`] = `50346`;
 
 exports[`L1_NovaExecutionManager transferFromRelayer should transfer an arbitrary token to a strategy when requested 1`] = `94308`;
 
