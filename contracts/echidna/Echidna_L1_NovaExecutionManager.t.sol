// @unsupported: ovm
// SPDX-License-Identifier: AGPL-3.0-only
pragma solidity 0.7.6;

import "../L1_NovaExecutionManager.sol";
import "../mocks/MockCrossDomainMessenger.sol";

contract Echidna_L1_NovaExecutionManager {
    L1_NovaExecutionManager internal immutable executionManager;
    MockCrossDomainMessenger internal immutable mockCrossDomainMessenger;

    address internal constant L2_NovaRegistryAddress = address(1);

    constructor() {
        MockCrossDomainMessenger _mockCrossDomainMessenger = new MockCrossDomainMessenger();
        mockCrossDomainMessenger = _mockCrossDomainMessenger;
        executionManager = new L1_NovaExecutionManager(L2_NovaRegistryAddress, address(_mockCrossDomainMessenger));
    }

    function transferFromRelayer_should_always_be_not_executable(address token, uint256 amount) external {
        try executionManager.transferFromRelayer(token, amount) {
            // If the call succeeded, something is wrong:
            assert(false);
        } catch Error(string memory reason) {
            // If the called errored, it should be a NOT_EXECUTING error. If not, something is wrong:
            assert(keccak256(abi.encodePacked(reason)) == keccak256("NOT_EXECUTING"));
        }
    }

    function exec_should_not_affect_currentExecHash_and_should_send_an_xDomainMessage(
        uint256 nonce,
        address strategy,
        bytes memory l1calldata,
        address recipient,
        uint256 deadline
    ) external {
        try executionManager.exec(nonce, strategy, l1calldata, recipient, deadline) {
            // ExecHash should always be reset:
            assert(executionManager.currentExecHash() == "");

            // Relayer should be us and not reset:
            assert(executionManager.currentRelayer() == address(this));

            // xDomain constants should always be as expected:
            assert(mockCrossDomainMessenger.latestTarget() == L2_NovaRegistryAddress);
            assert(mockCrossDomainMessenger.latestSender() == address(executionManager));
            assert(mockCrossDomainMessenger.latestGasLimit() == executionManager.EXEC_COMPLETED_MESSAGE_GAS_LIMIT());
        } catch {
<<<<<<< HEAD
            // If it reverted, it should be because either: The deadline was in the past or strategy == mockCrossDomainMessenger.
            // If not, something is wrong:
            assert(deadline < block.timestamp || strategy == address(mockCrossDomainMessenger));
=======
            // If it reverted, it should be because either: The deadline was in the past, strategy == mockCrossDomainMessenger or the calldata had transferFrom as the sig.
            // If not, something is wrong:
            bytes4 l1CalldataSig;
            assembly {
                l1CalldataSig := mload(add(l1calldata, 0x20))
            }
            assert(
                deadline < block.timestamp ||
                    strategy == address(mockCrossDomainMessenger) ||
                    l1CalldataSig == IERC20.transferFrom.selector
            );
>>>>>>> 82f676ca
        }
    }
}<|MERGE_RESOLUTION|>--- conflicted
+++ resolved
@@ -46,11 +46,6 @@
             assert(mockCrossDomainMessenger.latestSender() == address(executionManager));
             assert(mockCrossDomainMessenger.latestGasLimit() == executionManager.EXEC_COMPLETED_MESSAGE_GAS_LIMIT());
         } catch {
-<<<<<<< HEAD
-            // If it reverted, it should be because either: The deadline was in the past or strategy == mockCrossDomainMessenger.
-            // If not, something is wrong:
-            assert(deadline < block.timestamp || strategy == address(mockCrossDomainMessenger));
-=======
             // If it reverted, it should be because either: The deadline was in the past, strategy == mockCrossDomainMessenger or the calldata had transferFrom as the sig.
             // If not, something is wrong:
             bytes4 l1CalldataSig;
@@ -62,7 +57,6 @@
                     strategy == address(mockCrossDomainMessenger) ||
                     l1CalldataSig == IERC20.transferFrom.selector
             );
->>>>>>> 82f676ca
         }
     }
 }