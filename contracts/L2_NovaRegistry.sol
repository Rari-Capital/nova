--- conflicted
+++ resolved
@@ -12,13 +12,9 @@
 import {SafeTransferLib} from "./libraries/SafeTransferLib.sol";
 import {CrossDomainEnabled, iOVM_CrossDomainMessenger} from "./external/CrossDomainEnabled.sol";
 
-<<<<<<< HEAD
-contract L2_NovaRegistry is Auth, CrossDomainEnabled {
-=======
 /// @notice Hub for contracts/users on L2 to create and manage requests.
 /// @dev Receives messages from the L1_NovaExecutionManager via a cross domain messenger.
-contract L2_NovaRegistry is Auth, CrossDomainEnabled, ReentrancyGuard {
->>>>>>> c1747889
+contract L2_NovaRegistry is Auth, CrossDomainEnabled {
     using SafeTransferLib for address;
     using SafeMath for uint256;
     using SafeERC20 for IERC20;
