// SPDX-License-Identifier: AGPL-3.0-only
pragma solidity 0.7.6;
pragma abicoder v2;

import "ovm-safeerc20/OVM_SafeERC20.sol";
import "@openzeppelin/contracts/token/ERC20/IERC20.sol";
import "@openzeppelin/contracts/utils/ReentrancyGuard.sol";
import "@openzeppelin/contracts/access/Ownable.sol";
import "@eth-optimism/contracts/libraries/bridge/OVM_CrossDomainEnabled.sol";

import "./external/DSAuth.sol";
import "./external/LowGasSafeMath.sol";

import "./libraries/NovaExecHashLib.sol";

contract L2_NovaRegistry is DSAuth, OVM_CrossDomainEnabled, ReentrancyGuard {
    using OVM_SafeERC20 for IERC20;
    using LowGasSafeMath for uint256;

    /*///////////////////////////////////////////////////////////////
                                CONSTANTS
    //////////////////////////////////////////////////////////////*/

    /// @notice The minimum delay between when `unlockTokens` and `withdrawTokens` can be called.
    uint256 public constant MIN_UNLOCK_DELAY_SECONDS = 300;

    /// @notice The ERC20 users must use to pay for the L1 gas usage of request.
    IERC20 public immutable ETH;

    /// @param _ETH An ERC20 ETH you would like users to pay for gas with.
    /// @param _messenger The L2 xDomainMessenger contract you want to use to recieve messages.
    constructor(address _ETH, address _messenger) OVM_CrossDomainEnabled(_messenger) {
        ETH = IERC20(_ETH);
    }

    /*///////////////////////////////////////////////////////////////
                    EXECUTION MANAGER ADDRESS STORAGE
    //////////////////////////////////////////////////////////////*/

    /// @notice The address of the only contract authorized to make cross domain calls to `execCompleted`.
    address public L1_NovaExecutionManagerAddress;

    /// @notice Authorizes the `_L1_NovaExecutionManagerAddress` to make cross domain calls to `execCompleted`.
    /// @notice Each call to `connectExecutionManager` overrides the previous value, you cannot have multiple authorized execution managers at once.
    /// @param _L1_NovaExecutionManagerAddress The address to be authorized to make cross domain calls to `execCompleted`.
    function connectExecutionManager(address _L1_NovaExecutionManagerAddress) external auth {
        L1_NovaExecutionManagerAddress = _L1_NovaExecutionManagerAddress;

        emit ConnectExecutionManager(_L1_NovaExecutionManagerAddress);
    }

    /*///////////////////////////////////////////////////////////////
                                EVENTS
    //////////////////////////////////////////////////////////////*/

    /// @notice Emitted when `connectExecutionManager` is called.
    event ConnectExecutionManager(address _L1_NovaExecutionManagerAddress);

    /// @notice Emitted when `requestExec` is called.
    /// @param nonce The nonce assigned to this request.
    event RequestExec(bytes32 indexed execHash, address indexed strategy, uint256 nonce);

    /// @notice Emitted when `execCompleted` is called.
    event ExecCompleted(bytes32 indexed execHash, address indexed rewardRecipient, bool reverted, uint256 gasUsed);

    /// @notice Emitted when `claim` is called.
    event ClaimInputTokens(bytes32 indexed execHash);

    /// @notice Emitted when `withdrawTokens` is called.
    event WithdrawTokens(bytes32 indexed execHash);

    /// @notice Emitted when `unlockTokens` is called.
    /// @param unlockTimestamp When the unlock will set into effect and the creator will be able to call `withdrawTokens`.
    event UnlockTokens(bytes32 indexed execHash, uint256 unlockTimestamp);

    /// @notice Emitted when `relockTokens` is called.
    event RelockTokens(bytes32 indexed execHash);

    /// @notice Emitted when `speedUpRequest` is called.
    /// @param newExecHash The execHash of the resubmitted request (copy of its uncle with an updated gasPrice).
    /// @param newNonce The nonce of the resubmitted request.
    /// @param changeTimestamp When the uncled request (`execHash`) will have its tokens transfered to the resubmitted request (`newExecHash`).
    event SpeedUpRequest(
        bytes32 indexed execHash,
        bytes32 indexed newExecHash,
        uint256 newNonce,
        uint256 changeTimestamp
    );

    /*///////////////////////////////////////////////////////////////
                       GLOBAL NONCE COUNTER STORAGE
    //////////////////////////////////////////////////////////////*/

    /// @notice The most recent nonce assigned to an execution request.
    uint256 public systemNonce;

    /*///////////////////////////////////////////////////////////////
                           PER REQUEST STORAGE
    //////////////////////////////////////////////////////////////*/

    /// @notice Maps execHashes to the creator of each request.
    mapping(bytes32 => address) public getRequestCreator;
    /// @notice Maps execHashes to the address of the strategy associated with the request.
    mapping(bytes32 => address) public getRequestStrategy;
    /// @notice Maps execHashes to the calldata associated with the request.
    mapping(bytes32 => bytes) public getRequestCalldata;
    /// @notice Maps execHashes to the gas limit a relayer should use to execute the request.
    mapping(bytes32 => uint256) public getRequestGasLimit;
    /// @notice Maps execHashes to the gas price a relayer must use to execute the request.
    mapping(bytes32 => uint256) public getRequestGasPrice;
    /// @notice Maps execHashes to the additional tip in wei relayers will receive for executing them.
    mapping(bytes32 => uint256) public getRequestTip;
    /// @notice Maps execHashes to the nonce of each request.
    /// @notice This is just for convenience, does not need to be on-chain.
    mapping(bytes32 => uint256) public getRequestNonce;

    /// @notice A token/amount pair that a relayer will need on L1 to execute the request (and will be returned to them on L2).
    /// @param l2Token The token on L2 to transfer to the relayer upon a successful execution.
    /// @param amount The amount of the `l2Token` to the relayer upon a successful execution (scaled by the `l2Token`'s decimals).
    /// @dev Relayers may have to reference a registry/list of some sort to determine the equivalent L1 token they will need.
    /// @dev The decimal scheme may not align between the L1 and L2 tokens, a relayer should check via off-chain logic.
    struct InputToken {
        IERC20 l2Token;
        uint256 amount;
    }

    /// @notice Maps execHashes to the input tokens a relayer must have to execute the request.
    mapping(bytes32 => InputToken[]) public requestInputTokens;

    function getRequestInputTokens(bytes32 execHash) external view returns (InputToken[] memory) {
        return requestInputTokens[execHash];
    }

    /*///////////////////////////////////////////////////////////////
                       INPUT TOKEN RECIPIENT STORAGE
    //////////////////////////////////////////////////////////////*/

    struct InputTokenRecipientData {
        address recipient;
        bool isClaimed;
    }

    /// @notice Maps execHashes to the address of the user who recieved the input tokens for executing or withdrawing the request.
    /// @notice Will be address(0) if no one has executed or withdrawn the request yet.
    mapping(bytes32 => InputTokenRecipientData) public getRequestInputTokenRecipient;

    /*///////////////////////////////////////////////////////////////
                              UNLOCK STORAGE
    //////////////////////////////////////////////////////////////*/

    /// @notice Maps execHashes to a timestamp representing when the request will have its tokens unlocked, meaning the creator can withdraw their bounties/inputs.
    /// @notice Will be 0 if no unlock has been scheduled.
    mapping(bytes32 => uint256) public getRequestUnlockTimestamp;

    /*///////////////////////////////////////////////////////////////
                              UNCLE STORAGE
    //////////////////////////////////////////////////////////////*/

    /// @notice Maps execHashes which represent resubmitted requests (via speedUpRequest) to their corresponding "uncled" request's execHash.
    /// @notice An uncled request is a request that has had its tokens removed via `speedUpRequest` in favor of a resubmitted request generated in the transaction.
    /// @notice Will be bytes32("") if `speedUpRequest` has not been called with the `execHash`.
    mapping(bytes32 => bytes32) public getRequestUncle;

    /// @notice Maps execHashes to a timestamp representing when the request will be disabled and replaced by a re-submitted request with a higher gas price (via `speedUpRequest`).
    /// @notice Will be 0 if `speedUpRequest` has not been called with the `execHash`.
    mapping(bytes32 => uint256) public getRequestUncleDeathTimestamp;

    /*///////////////////////////////////////////////////////////////
                           STATEFUL FUNCTIONS
    //////////////////////////////////////////////////////////////*/

    /// @notice Request `strategy` to be executed with `l1calldata`.
    /// @notice The caller must approve `(gasPrice * gasLimit) + tip` of `ETH` before calling.
    /// @param strategy The address of the "strategy" contract on L1 a relayer should call with `calldata`.
    /// @param l1calldata The abi encoded calldata a relayer should call the `strategy` with on L1.
    /// @param gasLimit The gas limit a relayer should use on L1.
    /// @param gasPrice The gas price (in wei) a relayer should use on L1.
    /// @param tip The additional wei to pay as a tip for any relayer that executes this request.
    /// @param inputTokens An array of 5 or less token/amount pairs that a relayer will need on L1 to execute the request (and will be returned to them on L2). `inputTokens` will not be awarded if the `strategy` reverts on L1.
    /// @return execHash The "execHash" (unique identifier) for this request.
    function requestExec(
        address strategy,
        bytes calldata l1calldata,
        uint256 gasLimit,
        uint256 gasPrice,
        uint256 tip,
        InputToken[] calldata inputTokens
    ) public nonReentrant auth returns (bytes32 execHash) {
        // Do not allow more than 5 input tokens.
        require(inputTokens.length <= 5, "TOO_MANY_INPUTS");

        // Increment global nonce.
        systemNonce += 1;
        // Compute execHash for this request.
        execHash = NovaExecHashLib.compute({
            nonce: systemNonce,
            strategy: strategy,
            l1calldata: l1calldata,
            gasPrice: gasPrice
        });

        // Store all critical request data.
        getRequestCreator[execHash] = msg.sender;
        getRequestStrategy[execHash] = strategy;
        getRequestCalldata[execHash] = l1calldata;
        getRequestGasLimit[execHash] = gasLimit;
        getRequestGasPrice[execHash] = gasPrice;
        getRequestTip[execHash] = tip;
        // Storing the nonce is just for convenience; it does not need to be on-chain.
        getRequestNonce[execHash] = systemNonce;

        emit RequestExec(execHash, strategy, systemNonce);

        // Transfer in ETH to pay for max gas usage + tip.
        ETH.safeTransferFrom(msg.sender, address(this), gasLimit.mul(gasPrice).add(tip));

        // Transfer input tokens in that the msg.sender has approved.
        for (uint256 i = 0; i < inputTokens.length; i++) {
            inputTokens[i].l2Token.safeTransferFrom(msg.sender, address(this), inputTokens[i].amount);

            // Copy over this index to the requestInputTokens mapping (we can't just put a calldata/memory array directly into storage so we have to go index by index).
            requestInputTokens[execHash].push(inputTokens[i]);
        }
    }

    /// @notice Calls `requestExec` with all relevant parameters along with calling `unlockTokens` with the `autoUnlockDelay` argument.
    /// @dev See `requestExec` and `unlockTokens` for more information.
    function requestExecWithTimeout(
        address strategy,
        bytes calldata l1calldata,
        uint256 gasLimit,
        uint256 gasPrice,
        uint256 tip,
        InputToken[] calldata inputTokens,
        uint256 autoUnlockDelay
    ) external returns (bytes32 execHash) {
        execHash = requestExec(strategy, l1calldata, gasLimit, gasPrice, tip, inputTokens);

        unlockTokens(execHash, autoUnlockDelay);
    }

    /// @notice Claims input tokens earned from executing a request.
    /// @notice Request creators must also call this function if their request reverted (as input tokens are not sent to relayers if the request reverts).
    /// @notice Anyone may call this function, but the tokens will be sent to the proper input token recipient (either the l2Recpient given in `execCompleted` or the request creator if the request reverted).
    /// @param execHash The hash of the executed request.
    function claimInputTokens(bytes32 execHash) external nonReentrant auth {
        // Get a pointer to the input token recipient data.
        InputTokenRecipientData storage inputTokenRecipientData = getRequestInputTokenRecipient[execHash];

        // Ensure input tokens for this request are ready to be sent to a recipient.
        require(inputTokenRecipientData.recipient != address(0), "NO_RECIPIENT");
        // Ensure that the tokens have not already been claimed.
        require(!inputTokenRecipientData.isClaimed, "ALREADY_CLAIMED");

        // Mark the input tokens as claimed.
        inputTokenRecipientData.isClaimed = true;

        emit ClaimInputTokens(execHash);

        // Loop over each input token to transfer it to the recipient.
        InputToken[] memory inputTokens = requestInputTokens[execHash];
        for (uint256 i = 0; i < inputTokens.length; i++) {
            inputTokens[i].l2Token.safeTransfer(inputTokenRecipientData.recipient, inputTokens[i].amount);
        }
    }

    /// @notice Unlocks a request's tokens with a delay. Once the delay has passed, anyone may call `withdrawTokens` on behalf of the creator to send the bounties/input tokens back.
    /// @notice msg.sender must be the creator of the request associated with the `execHash`.
    /// @param execHash The unique hash of the request to unlock.
    /// @param unlockDelaySeconds The delay in seconds until the creator can withdraw their tokens. Must be greater than or equal to `MIN_UNLOCK_DELAY_SECONDS`.
    function unlockTokens(bytes32 execHash, uint256 unlockDelaySeconds) public auth {
        // Ensure the request has not already had its tokens removed.
        (bool tokensRemoved, ) = areTokensRemoved(execHash);
        require(!tokensRemoved, "TOKENS_REMOVED");
        // Make sure that an unlock is not arleady scheduled.
        require(getRequestUnlockTimestamp[execHash] == 0, "UNLOCK_ALREADY_SCHEDULED");
        // Make sure the caller is the creator of the request.
        require(getRequestCreator[execHash] == msg.sender, "NOT_CREATOR");
        // Make sure the delay is greater than the minimum.
        require(unlockDelaySeconds >= MIN_UNLOCK_DELAY_SECONDS, "DELAY_TOO_SMALL");

        // Set the delay timestamp to (current timestamp + the delay)
        uint256 timestamp = block.timestamp.add(unlockDelaySeconds);
        getRequestUnlockTimestamp[execHash] = timestamp;

        emit UnlockTokens(execHash, timestamp);
    }

    /// @notice Cancels a scheduled unlock.
    /// @param execHash The unique hash of the request which has an unlock scheduled.
    function relockTokens(bytes32 execHash) external auth {
        // Ensure the request has not already had its tokens removed.
        (bool tokensRemoved, ) = areTokensRemoved(execHash);
        require(!tokensRemoved, "TOKENS_REMOVED");
        // Make sure the caller is the creator of the request.
        require(getRequestCreator[execHash] == msg.sender, "NOT_CREATOR");

        // Reset the unlock timestamp to 0.
        delete getRequestUnlockTimestamp[execHash];

        emit RelockTokens(execHash);
    }

    /// @notice Withdraws tokens (input/gas/bounties) from an unlocked request.
    /// @notice The creator of the request associated with `execHash` must call `unlockTokens` and wait the `unlockDelaySeconds` they specified before calling `withdrawTokens`.
    /// @notice Anyone may call this function, but the tokens will still go the creator of the request associated with the `execHash`.
    /// @param execHash The unique hash of the request to withdraw from.
    function withdrawTokens(bytes32 execHash) external nonReentrant auth {
        // Ensure that the tokens are unlocked.
        (bool tokensUnlocked, ) = areTokensUnlocked(execHash);
        require(tokensUnlocked, "NOT_UNLOCKED");
        // Ensure that the tokens have not already been removed.
        (bool tokensRemoved, ) = areTokensRemoved(execHash);
        require(!tokensRemoved, "TOKENS_REMOVED");

        // Get the request creator.
        address creator = getRequestCreator[execHash];

        // Store that the request has had its input tokens removed.
        getRequestInputTokenRecipient[execHash] = InputTokenRecipientData(creator, true);

        emit WithdrawTokens(execHash);

        // Transfer the ETH which would have been used for (gas + tip) back to the creator.
        ETH.safeTransfer(
            creator,
            getRequestGasPrice[execHash].mul(getRequestGasLimit[execHash]).add(getRequestTip[execHash])
        );

        // Transfer input tokens back to the creator.
        InputToken[] memory inputTokens = requestInputTokens[execHash];
        for (uint256 i = 0; i < inputTokens.length; i++) {
            inputTokens[i].l2Token.safeTransfer(creator, inputTokens[i].amount);
        }
    }

    /// @notice Resubmit a request with a higher gas price.
    /// @notice This will "uncle" the `execHash` which means after `MIN_UNLOCK_DELAY_SECONDS` it will be disabled and the `newExecHash` will be enabled.
    /// @notice msg.sender must be the creator of the request associated with the `execHash`.
    /// @param execHash The execHash of the request you wish to resubmit with a higher gas price.
    /// @param gasPrice The updated gas price to use for the resubmitted request.
    /// @return newExecHash The unique identifier for the resubmitted request.
    function speedUpRequest(bytes32 execHash, uint256 gasPrice) external auth returns (bytes32 newExecHash) {
        // Ensure that msg.sender is the creator of the request.
        require(getRequestCreator[execHash] == msg.sender, "NOT_CREATOR");
        // Ensure tokens have not already been removed.
        (bool tokensRemoved, ) = areTokensRemoved(execHash);
        require(!tokensRemoved, "TOKENS_REMOVED");

        // Get the previous gas price.
        uint256 previousGasPrice = getRequestGasPrice[execHash];

        // Ensure that the new gas price is greater than the previous.
        require(gasPrice > previousGasPrice, "LESS_THAN_PREVIOUS_GAS_PRICE");

        // Get the timestamp when the `execHash` would become uncled if this `speedUpRequest` call succeeds.
        uint256 switchTimestamp = MIN_UNLOCK_DELAY_SECONDS.add(block.timestamp);

        // Ensure that if there is a token unlock scheduled it would be after the switch.
        // Tokens cannot be withdrawn after the switch which is why it's safe if they unlock after.
        uint256 tokenUnlockTimestamp = getRequestUnlockTimestamp[execHash];
<<<<<<< HEAD
        require(tokenUnlockTimestamp == 0 || tokenUnlockTimestamp > block.timestamp, "UNLOCK_BEFORE_SWITCH");
=======
        require(tokenUnlockTimestamp == 0 || tokenUnlockTimestamp > switchTimestamp, "UNLOCK_BEFORE_SWITCH");
>>>>>>> 00b36960

        // Get more data about the previous request.
        address previousStrategy = getRequestStrategy[execHash];
        bytes memory previousCalldata = getRequestCalldata[execHash];
        uint256 previousGasLimit = getRequestGasLimit[execHash];

        // Generate a new execHash for the resubmitted request.
        systemNonce += 1;
        newExecHash = NovaExecHashLib.compute({
            nonce: systemNonce,
            strategy: previousStrategy,
            l1calldata: previousCalldata,
            gasPrice: gasPrice
        });

        // Fill out data for the resubmitted request.
        getRequestCreator[newExecHash] = msg.sender;
        getRequestStrategy[newExecHash] = previousStrategy;
        getRequestCalldata[newExecHash] = previousCalldata;
        getRequestGasLimit[newExecHash] = previousGasLimit;
        getRequestGasPrice[newExecHash] = gasPrice;
        // Storing the nonce is just for convenience; it does not need to be on-chain.
        getRequestNonce[execHash] = systemNonce;

        // Map the resubmitted request to its uncle.
        getRequestUncle[newExecHash] = execHash;

        // Set the uncled request to expire in MIN_UNLOCK_DELAY_SECONDS.
        getRequestUncleDeathTimestamp[execHash] = switchTimestamp;

        emit SpeedUpRequest(execHash, newExecHash, systemNonce, switchTimestamp);

        // Transfer in additional ETH to pay for the new gas limit.
        ETH.safeTransferFrom(msg.sender, address(this), gasPrice.sub(previousGasPrice).mul(previousGasLimit));
    }

    /*///////////////////////////////////////////////////////////////
                  CROSS DOMAIN MESSENGER ONLY FUNCTION
    //////////////////////////////////////////////////////////////*/

    /// @dev Distributes inputs/tips to the relayer as a result of a successful execution. Only the linked L1_NovaExecutionManager can call via the cross domain messenger.
    /// @param execHash The computed execHash of the execution.
    /// @param rewardRecipient The address the relayer specified to be the recipient of the tokens on L2.
    /// @param reverted If the strategy reverted on L1 during execution.
    /// @param gasUsed The amount of gas used by the execution tx on L1.
    function execCompleted(
        bytes32 execHash,
        address rewardRecipient,
        bool reverted,
        uint256 gasUsed
    ) external onlyFromCrossDomainAccount(L1_NovaExecutionManagerAddress) {
        // Ensure that the tokens have not already been removed.
        (bool tokensRemoved, ) = areTokensRemoved(execHash);
        require(!tokensRemoved, "TOKENS_REMOVED");

        uint256 gasLimit = getRequestGasLimit[execHash];
        uint256 gasPrice = getRequestGasPrice[execHash];
        uint256 tip = getRequestTip[execHash];
        address creator = getRequestCreator[execHash];

        // Give the proper input token recipient the ability to claim the tokens.
        getRequestInputTokenRecipient[execHash].recipient = reverted ? creator : rewardRecipient;

        // The amount of ETH to pay for the gas used (capped at the gas limit).
        uint256 gasPayment = gasPrice.mul(gasUsed > gasLimit ? gasLimit : gasUsed);

        // The amount of ETH to pay as the tip to the rewardRecepient.
        // If the transaction reverted the recipient will get 70% of the tip
        // and the creator will be refunded the remaining 30%.
        uint256 recipientTip = reverted ? (tip.mul(7) / 10) : tip;

        emit ExecCompleted(execHash, rewardRecipient, reverted, gasUsed);

        // Refund the creator any unused gas + refund some of the tip if reverted
        ETH.safeTransfer(creator, gasLimit.mul(gasPrice).sub(gasPayment).add(tip.sub(recipientTip)));
        // Pay the recipient the gas payment + the tip.
        ETH.safeTransfer(rewardRecipient, gasPayment.add(recipientTip));
    }

    /*///////////////////////////////////////////////////////////////
                             VIEW FUNCTIONS
    //////////////////////////////////////////////////////////////*/

    /// @notice Checks if the request has had any of its tokens removed.
    /// @param execHash The request to check.
    /// @return tokensRemoved A boolean indicating if the request has had any of its tokens removed.
    /// @return changeTimestamp A timestamp indicating when the request might have one of its tokens removed or added. Will be 0 if there is no removal/addition expected. It will be a timestamp if the request will have its tokens added soon (it's a resubmitted version of an uncled request).
    function areTokensRemoved(bytes32 execHash) public view returns (bool tokensRemoved, uint256 changeTimestamp) {
        address inputTokenRecipient = getRequestInputTokenRecipient[execHash].recipient;

        if (inputTokenRecipient == address(0)) {
            // This request has not been executed and tokens have not been withdrawn,
            // but it may be a resubmitted request so we need to check its uncle to make sure it has not been executed and it has already died.
            bytes32 uncle = getRequestUncle[execHash];
            if (uncle == "") {
                // This is a normal request, so we know tokens have/will not be removed.
                tokensRemoved = false;
                changeTimestamp = 0;
            } else {
                // This is a resubmitted version of a uncled request, so we have to check if the uncle has "died" yet.
                uint256 uncleDeathTimestamp = getRequestUncleDeathTimestamp[uncle];

                tokensRemoved = uncleDeathTimestamp > block.timestamp; // Tokens are removed for a resubmitted request if the uncled request has not died yet.
                changeTimestamp = tokensRemoved
                    ? uncleDeathTimestamp // Return a timestamp if the request is still waiting to have tokens added.
                    : 0;
            }
        } else {
            // Request has been executed or tokens withdrawn.
            tokensRemoved = true;
            changeTimestamp = 0;
        }
    }

    /// @notice Checks if the request is scheduled to have its tokens unlocked.
    /// @param execHash The request to check.
    /// @return unlocked A boolean indicating if the request has had its tokens unlocked.
    /// @return changeTimestamp A timestamp indicating when the request might have its tokens unlocked. Will be 0 if there is no unlock is scheduled. It will be a timestamp if an unlock has been scheduled.
    function areTokensUnlocked(bytes32 execHash) public view returns (bool unlocked, uint256 changeTimestamp) {
        uint256 tokenUnlockTimestamp = getRequestUnlockTimestamp[execHash];

        if (tokenUnlockTimestamp == 0) {
            // There is no unlock scheduled.
            unlocked = false;
            changeTimestamp = 0;
        } else {
            // There has been an unlock scheduled/completed.
            unlocked = block.timestamp >= tokenUnlockTimestamp;
            changeTimestamp = unlocked ? 0 : tokenUnlockTimestamp;
        }
    }
}<|MERGE_RESOLUTION|>--- conflicted
+++ resolved
@@ -359,11 +359,7 @@
         // Ensure that if there is a token unlock scheduled it would be after the switch.
         // Tokens cannot be withdrawn after the switch which is why it's safe if they unlock after.
         uint256 tokenUnlockTimestamp = getRequestUnlockTimestamp[execHash];
-<<<<<<< HEAD
-        require(tokenUnlockTimestamp == 0 || tokenUnlockTimestamp > block.timestamp, "UNLOCK_BEFORE_SWITCH");
-=======
         require(tokenUnlockTimestamp == 0 || tokenUnlockTimestamp > switchTimestamp, "UNLOCK_BEFORE_SWITCH");
->>>>>>> 00b36960
 
         // Get more data about the previous request.
         address previousStrategy = getRequestStrategy[execHash];
